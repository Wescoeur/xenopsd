--- conflicted
+++ resolved
@@ -83,12 +83,8 @@
   platformdata: (string * string) list;
   bios_strings: (string * string) list;
   has_vendor_device: bool;
-<<<<<<< HEAD
   is_uefi: bool;
-} [@@deriving rpc]
-=======
 } [@@deriving rpcty]
->>>>>>> b02c6611
 
 type build_hvm_info = {
   shadow_multiplier: float;
