--- conflicted
+++ resolved
@@ -50,10 +50,6 @@
   "hotplug_timeout", Arg.Set_float hotplug_timeout, (fun () -> string_of_float !hotplug_timeout), "Time before we assume hotplug scripts have failed";
   "qemu_dm_ready_timeout", Arg.Set_float qemu_dm_ready_timeout, (fun () -> string_of_float !qemu_dm_ready_timeout), "Time before we assume qemu has become stuck";
   "vgpu-ready-timeout", Arg.Set_float vgpu_ready_timeout, (fun () -> string_of_float !vgpu_ready_timeout), "Time before we assume vgpu has become stuck or unresponsive";
-<<<<<<< HEAD
-=======
-  "vgpu-suspend-timeout", Arg.Set_float vgpu_suspend_timeout, (fun () -> string_of_float !vgpu_suspend_timeout), "Time we allow vgpu to write its statefile";
->>>>>>> d1b330c5
   "watch_queue_length", Arg.Set_int watch_queue_length, (fun () -> string_of_int !watch_queue_length), "Maximum number of unprocessed xenstore watch events before we restart";
   "use-upstream-qemu", Arg.Bool (fun x -> use_upstream_qemu := x), (fun () -> string_of_bool !use_upstream_qemu), "True if we want to use upsteam QEMU";
   "default-vbd-backend-kind", Arg.Set_string default_vbd_backend_kind, (fun () -> !default_vbd_backend_kind), "Default backend for VBDs";
@@ -61,10 +57,7 @@
   "additional-ballooning-timeout", Arg.Set_float additional_ballooning_timeout, (fun () -> string_of_float !additional_ballooning_timeout), "Time we allow the guests to do additional memory ballooning before live migration";
   "domain_shutdown_ack_timeout", Arg.Set_float Xenops_server.domain_shutdown_ack_timeout, (fun () -> string_of_float !Xenops_server.domain_shutdown_ack_timeout), "Time to wait for in-guest PV drivers to acknowledge a shutdown request before we conclude that the drivers have failed";
   "vif-ready-for-igmp-query-timeout", Arg.Set_int vif_ready_for_igmp_query_timeout, (fun () -> string_of_int !vif_ready_for_igmp_query_timeout), "Time before we assume vif has connected";
-<<<<<<< HEAD
-=======
   "action-after-qemu-crash", Arg.String (fun x -> action_after_qemu_crash := if x="" then None else Some x), (fun () -> match !action_after_qemu_crash with None->"" | Some x->x), "Action to take for VMs if QEMU crashes or dies unexpectedly: pause, poweroff. Otherwise, no action (default).";
->>>>>>> d1b330c5
 ]
 
 let path () = Filename.concat !sockets_path "xenopsd"
@@ -88,7 +81,6 @@
     (fun () ->
        let req = String.sub buf 0 len |> Jsonrpc.of_string |> Xenops_migrate.Forwarded_http_request.t_of_rpc in
        debug "Received request = [%s]\n%!" (req |> Xenops_migrate.Forwarded_http_request.rpc_of_t |> Jsonrpc.to_string);
-<<<<<<< HEAD
        let common_prefix = "/services/xenops/" in
        let memory_prefix = common_prefix ^ "memory/" in
        let migrate_vgpu_prefix = common_prefix ^ "migrate-vgpu/" in
@@ -111,27 +103,12 @@
          do_receive Xenops_server.VM.receive_vgpu
        else begin
          error "Expected URI prefix %s or %s, got %s" memory_prefix migrate_vgpu_prefix uri;
-=======
-       let expected_prefix = "/services/xenops/memory/" in
-       let uri = req.Xenops_migrate.Forwarded_http_request.uri in
-       if String.length uri < String.length expected_prefix || (String.sub uri 0 (String.length expected_prefix) <> expected_prefix) then begin
-         error "Expected URI prefix %s, got %s" expected_prefix uri;
->>>>>>> d1b330c5
          let module Response = Cohttp.Response.Make(Cohttp_posix_io.Unbuffered_IO) in
          let headers = Cohttp.Header.of_list [
              "User-agent", "xenopsd"
            ] in
          let response = Cohttp.Response.make ~version:`HTTP_1_1 ~status:`Not_found ~headers () in
          Response.write (fun _ -> ()) response this_connection;
-<<<<<<< HEAD
-=======
-       end else begin
-         let context = {
-           Xenops_server.transferred_fd = Some received_fd
-         } in
-         let uri = Uri.of_string req.Xenops_migrate.Forwarded_http_request.uri in
-         Xenops_server.VM.receive_memory uri req.Xenops_migrate.Forwarded_http_request.cookie this_connection context
->>>>>>> d1b330c5
        end
     ) (fun () -> Unix.close received_fd)
 
