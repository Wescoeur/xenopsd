--- conflicted
+++ resolved
@@ -81,11 +81,8 @@
   | VM_remove of Vm.id
   | PCI_plug of Pci.id
   | PCI_unplug of Pci.id
-<<<<<<< HEAD
-=======
   | VUSB_plug of Vusb.id
   | VUSB_unplug of Vusb.id
->>>>>>> 2705115b
   | VM_set_xsdata of (Vm.id * (string * string) list)
   | VM_set_vcpus of (Vm.id * int)
   | VM_set_shadow_multiplier of (Vm.id * float)
@@ -103,18 +100,12 @@
   | VM_shutdown_domain of (Vm.id * shutdown_request * float)
   | VM_s3suspend of Vm.id
   | VM_s3resume of Vm.id
-<<<<<<< HEAD
   | VM_save of (Vm.id * flag list * data * data option)
   (** takes suspend data, plus optionally vGPU state data *)
   | VM_restore of (Vm.id * data)
   | VM_delay of (Vm.id * float) (** used to suppress fast reboot loops *)
   | VM_save_vgpu of (Vm.id * Vgpu.id * data)
   | VM_restore_vgpu of (Vm.id * Vgpu.id * data)
-=======
-  | VM_save of (Vm.id * flag list * data)
-  | VM_restore of (Vm.id * data)
-  | VM_delay of (Vm.id * float) (** used to suppress fast reboot loops *)
->>>>>>> 2705115b
   | Parallel of Vm.id * string * atomic list
 
   [@@deriving rpc]
@@ -130,11 +121,7 @@
   | VM_resume of (Vm.id * data)
   | VM_restore_vifs of Vm.id
   | VM_restore_devices of (Vm.id * bool)
-<<<<<<< HEAD
   | VM_migrate of (Vm.id * (string * string) list * (string * Network.t) list * (string * Pci.address) list * string)
-=======
-  | VM_migrate of (Vm.id * (string * string) list * (string * Network.t) list * string)
->>>>>>> 2705115b
   | VM_receive_memory of (Vm.id * int64 * Unix.file_descr)
   | VBD_hotplug of Vbd.id
   | VBD_hotunplug of Vbd.id * bool
@@ -144,10 +131,7 @@
   | PCI_check_state of Pci.id
   | VBD_check_state of Vbd.id
   | VIF_check_state of Vif.id
-<<<<<<< HEAD
-=======
   | VUSB_check_state of Vusb.id
->>>>>>> 2705115b
   | Atomic of atomic
   [@@deriving rpc]
 
@@ -318,12 +302,9 @@
     end)
   let vm_of = fst
   let string_of_id (a, b) = a ^ "." ^ b
-<<<<<<< HEAD
   let id_of_string str = match Stdext.Xstringext.String.split '.' str with
     | [a; b] -> a, b
     | _ -> raise (Internal_error ("String cannot be interpreted as vgpu id: "^str))
-=======
->>>>>>> 2705115b
 
   let ids vm : Vgpu.id list =
     list [ vm ] |> (filter_prefix "vgpu.") |> List.map (fun id -> (vm, id))
@@ -348,8 +329,6 @@
          Updates.remove (Dynamic.Vgpu id) updates;
          remove id
       )
-<<<<<<< HEAD
-=======
 end
 
 module VUSB_DB = struct
@@ -384,7 +363,6 @@
          Updates.remove (Dynamic.Vusb id) updates;
          remove id
       )
->>>>>>> 2705115b
 end
 
 module StringMap = Map.Make(struct type t = string let compare = compare end)
@@ -509,10 +487,7 @@
     | VM_check_state (_)
     | PCI_check_state (_)
     | VBD_check_state (_)
-<<<<<<< HEAD
-=======
     | VUSB_check_state (_)
->>>>>>> 2705115b
     | VIF_check_state (_) ->
       let prev' = List.map fst prev in
       not(List.mem op prev')
@@ -799,11 +774,7 @@
 let is_rebooting id =
   Mutex.execute rebooting_vms_m (fun () -> List.mem id !rebooting_vms)
 
-<<<<<<< HEAD
 let export_metadata vdi_map vif_map vgpu_pci_map id =
-=======
-let export_metadata vdi_map vif_map id =
->>>>>>> 2705115b
   let module B = (val get_backend () : S) in
 
   let vm_t = VM_DB.read_exn id in
@@ -825,12 +796,8 @@
   let vbds = VBD_DB.vbds id in
   let vifs = List.map (fun vif -> remap_vif vif_map vif) (VIF_DB.vifs id) in
   let pcis = PCI_DB.pcis id in
-<<<<<<< HEAD
   let vgpus = List.map (remap_vgpu vgpu_pci_map) (VGPU_DB.vgpus id) in
-=======
-  let vgpus = VGPU_DB.vgpus id in
   let vusbs = VUSB_DB.vusbs id in
->>>>>>> 2705115b
   let domains = B.VM.get_internal_state vdi_map vif_map vm_t in
 
 
@@ -845,10 +812,7 @@
     vifs = vifs;
     pcis = pcis;
     vgpus = vgpus;
-<<<<<<< HEAD
-=======
     vusbs = vusbs;
->>>>>>> 2705115b
     domains = Some domains;
   } |> Metadata.rpc_of_t |> Jsonrpc.to_string
 
@@ -921,28 +885,20 @@
          			   condition causing an interrupt storm. *)
     ] @ simplify (List.map (fun pci -> PCI_plug pci.Pci.id)
                     (PCI_DB.pcis id |> pci_plug_order)
-<<<<<<< HEAD
-                 ) @ [
-=======
 
                   (* Plug USB device into HVM guests via qemu .*)
                  ) @ simplify (List.map (fun vusb -> VUSB_plug vusb.Vusb.id)
                                  (VUSB_DB.vusbs id)
-                              ) @ [
->>>>>>> 2705115b
+                 ) @ [
       (* At this point the domain is considered survivable. *)
       VM_set_domain_action_request(id, None)
     ]
   | VM_shutdown (id, timeout) ->
     (Opt.default [] (Opt.map (fun x -> [ VM_shutdown_domain(id, PowerOff, x) ]) timeout)
-<<<<<<< HEAD
-    ) @ simplify ([
-=======
     (* When shutdown vm, need to unplug vusb from vm. *)
     ) @ (List.map (fun vusb -> VUSB_unplug vusb.Vusb.id)
            (VUSB_DB.vusbs id)
-        ) @ simplify ([
->>>>>>> 2705115b
+    ) @ simplify ([
         (* At this point we have a shutdown domain (ie Needs_poweroff) *)
         VM_destroy_device_model id;
       ] @ (
@@ -1042,11 +998,7 @@
   | VM_suspend (id, data) ->
     [
       VM_hook_script(id, Xenops_hooks.VM_pre_suspend, Xenops_hooks.reason__suspend);
-<<<<<<< HEAD
       VM_save (id, [], data, None);
-=======
-      VM_save (id, [], data);
->>>>>>> 2705115b
       VM_hook_script(id, Xenops_hooks.VM_pre_destroy, Xenops_hooks.reason__suspend)
     ] @ (atomics_of_operation (VM_shutdown (id, None))
         ) @ [
@@ -1257,10 +1209,7 @@
         List.iter (fun vif -> VIF_DB.remove vif.Vif.id) (VIF_DB.vifs id);
         List.iter (fun pci -> PCI_DB.remove pci.Pci.id) (PCI_DB.pcis id);
         List.iter (fun vgpu -> VGPU_DB.remove vgpu.Vgpu.id) (VGPU_DB.vgpus id);
-<<<<<<< HEAD
-=======
         List.iter (fun vusb -> VUSB_DB.remove vusb.Vusb.id) (VUSB_DB.vusbs id);
->>>>>>> 2705115b
         VM_DB.remove id
     end
   | PCI_plug id ->
@@ -1273,14 +1222,12 @@
       (fun () ->
          B.PCI.unplug t (PCI_DB.vm_of id) (PCI_DB.read_exn id);
       ) (fun () -> PCI_DB.signal id)
-<<<<<<< HEAD
   | VM_save_vgpu (vm_id, vgpu_id, data) ->
     debug "VM.save_vgpu %s" (VGPU_DB.string_of_id vgpu_id);
     B.VM.save_vgpu t (VM_DB.read_exn vm_id) (VGPU_DB.read_exn vgpu_id) data
   | VM_restore_vgpu (vm_id, vgpu_id, data) ->
     debug "VM.restore_vgpu %s" (VGPU_DB.string_of_id vgpu_id);
     B.VM.restore_vgpu t (VM_DB.read_exn vm_id) (VGPU_DB.read_exn vgpu_id) data
-=======
   | VUSB_plug id ->
     debug "VUSB.plug %s" (VUSB_DB.string_of_id id);
     B.VUSB.plug t (VUSB_DB.vm_of id) (VUSB_DB.read_exn id);
@@ -1291,7 +1238,6 @@
       (fun () ->
          B.VUSB.unplug t (VUSB_DB.vm_of id) (VUSB_DB.read_exn id);
       ) (fun () -> VUSB_DB.signal id)
->>>>>>> 2705115b
   | VM_set_xsdata (id, xsdata) ->
     debug "VM.set_xsdata (%s, [ %s ])" id (String.concat "; " (List.map (fun (k, v) -> k ^ ": " ^ v) xsdata));
     B.VM.set_xsdata t (VM_DB.read_exn id) xsdata
@@ -1337,15 +1283,10 @@
       let vbds : Vbd.t list = VBD_DB.vbds id in
       let vifs : Vif.t list = VIF_DB.vifs id in
       let vgpus : Vgpu.t list = VGPU_DB.vgpus id in
-<<<<<<< HEAD
-      B.VM.create_device_model t (VM_DB.read_exn id) vbds vifs vgpus save_state;
-      List.iter VGPU_DB.signal  (VGPU_DB.ids id)
-=======
       let vusbs : Vusb.t list = VUSB_DB.vusbs id in
       B.VM.create_device_model t (VM_DB.read_exn id) vbds vifs vgpus vusbs save_state;
       List.iter VGPU_DB.signal  (VGPU_DB.ids id);
       List.iter VUSB_DB.signal (VUSB_DB.ids id)
->>>>>>> 2705115b
     end
   | VM_destroy_device_model id ->
     debug "VM.destroy_device_model %s" id;
@@ -1361,20 +1302,13 @@
     let vbds : Vbd.t list = VBD_DB.vbds id |> vbd_plug_order in
     let vifs : Vif.t list = VIF_DB.vifs id |> vif_plug_order in
     let vgpus : Vgpu.t list = VGPU_DB.vgpus id |> vgpu_plug_order in
-<<<<<<< HEAD
-=======
     let vusbs : Vusb.t list = VUSB_DB.vusbs id in
->>>>>>> 2705115b
     let extras : string list = match PCI_DB.pcis id |> pci_plug_order with
       | [] -> []
       | pcis  ->
         let sbdfs = List.map (fun p -> Pci.string_of_address p.Pci.address) pcis in
         [ "-pci_passthrough"; String.concat "," sbdfs] in
-<<<<<<< HEAD
-    B.VM.build t (VM_DB.read_exn id) vbds vifs vgpus extras force
-=======
     B.VM.build t (VM_DB.read_exn id) vbds vifs vgpus vusbs extras force
->>>>>>> 2705115b
   | VM_shutdown_domain (id, reason, timeout) ->
     debug "VM.shutdown_domain %s, reason = %s, timeout = %f, ack timeout = %f"
       id (string_of_shutdown_request reason) timeout !domain_shutdown_ack_timeout;
@@ -1394,15 +1328,9 @@
     debug "VM.s3resume %s" id;
     B.VM.s3resume t (VM_DB.read_exn id);
     VM_DB.signal id
-<<<<<<< HEAD
   | VM_save (id, flags, data, vgpu_data) ->
     debug "VM.save %s" id;
     B.VM.save t progress_callback (VM_DB.read_exn id) flags data vgpu_data
-=======
-  | VM_save (id, flags, data) ->
-    debug "VM.save %s" id;
-    B.VM.save t progress_callback (VM_DB.read_exn id) flags data
->>>>>>> 2705115b
   | VM_restore (id, data) ->
     debug "VM.restore %s" id;
     if id |> VM_DB.exists |> not
@@ -1442,11 +1370,7 @@
 
 (* Used to divide up the progress (bar) amongst atomic operations *)
 let weight_of_atomic = function
-<<<<<<< HEAD
   | VM_save (_, _, _, _) -> 10.
-=======
-  | VM_save (_, _, _) -> 10.
->>>>>>> 2705115b
   | VM_restore (_, _) -> 10.
   | _ -> 1.
 
@@ -1495,10 +1419,7 @@
   | VM_check_state _
   | PCI_check_state _
   | VBD_check_state _
-<<<<<<< HEAD
-=======
   | VUSB_check_state _
->>>>>>> 2705115b
   | VIF_check_state _ -> () (* not state changing operations *)
 
   | VM_start (id, _)
@@ -1511,11 +1432,7 @@
   | VM_resume (id, _)
   | VM_receive_memory (id, _, _) ->
     immediate_operation dbg id (VM_check_state id);
-<<<<<<< HEAD
   | VM_migrate (id, _, _, _, _) ->
-=======
-  | VM_migrate (id, _, _, _) ->
->>>>>>> 2705115b
     immediate_operation dbg id (VM_check_state id);
     immediate_operation dbg id (VM_check_state id);
 
@@ -1557,13 +1474,10 @@
   | PCI_unplug id ->
     immediate_operation dbg (fst id) (PCI_check_state id)
 
-<<<<<<< HEAD
-=======
   | VUSB_plug id
   | VUSB_unplug id ->
     immediate_operation dbg (fst id) (VUSB_check_state id)
 
->>>>>>> 2705115b
   | VM_hook_script (id, _, _)
   | VM_remove id
   | VM_set_xsdata (id, _)
@@ -1583,15 +1497,10 @@
   | VM_shutdown_domain (id, _, _)
   | VM_s3suspend id
   | VM_s3resume id
-<<<<<<< HEAD
   | VM_save (id, _, _, _)
   | VM_restore (id, _)
   | VM_save_vgpu (id, _, _)
   | VM_restore_vgpu (id, _, _)
-=======
-  | VM_save (id, _, _)
-  | VM_restore (id, _)
->>>>>>> 2705115b
   | VM_delay (id, _) ->
     immediate_operation dbg id (VM_check_state id)
   | Parallel (id, description, ops) ->
@@ -1645,11 +1554,7 @@
     | VIF_hotunplug (id, force) ->
       debug "VIF_hotplug %s.%s %b" (fst id) (snd id) force;
       perform_atomics (atomics_of_operation op) t
-<<<<<<< HEAD
     | VM_migrate (id, vdi_map, vif_map, vgpu_pci_map, url') ->
-=======
-    | VM_migrate (id, vdi_map, vif_map, url') ->
->>>>>>> 2705115b
       debug "VM.migrate %s -> %s" id url';
       let vm = VM_DB.read_exn id in
       let open Xenops_client in
@@ -1669,18 +1574,11 @@
       Xenops_hooks.vm_pre_migrate ~reason:Xenops_hooks.reason__migrate_source ~id;
 
       let module Remote = Xenops_interface.Client(struct let rpc = Xcp_client.xml_http_rpc ~srcstr:"xenops" ~dststr:"dst_xenops" (fun () -> url') end) in
-<<<<<<< HEAD
       let id = Remote.VM.import_metadata dbg (export_metadata vdi_map vif_map vgpu_pci_map id) in
       debug "Received vm-id = %s" id;
       let make_url snippet id_str = Uri.make ?scheme:(Uri.scheme url) ?host:(Uri.host url) ?port:(Uri.port url)
           ~path:(Uri.path url ^ snippet ^ id_str) ~query:(Uri.query url) () in
       let memory_url = make_url "/memory/" id in
-=======
-      let id = Remote.VM.import_metadata dbg (export_metadata vdi_map vif_map id) in
-      debug "Received id = %s" id;
-      let memory_url = Uri.make ?scheme:(Uri.scheme url) ?host:(Uri.host url) ?port:(Uri.port url)
-          ~path:(Uri.path url ^ "/memory/" ^ id) ~query:(Uri.query url) () in
->>>>>>> 2705115b
 
       (* CA-78365: set the memory dynamic range to a single value to stop ballooning. *)
       let atomic = VM_set_memory_dynamic_range(id, vm.Vm.memory_dynamic_min, vm.Vm.memory_dynamic_min) in
@@ -1695,7 +1593,6 @@
       info "VM %s has memory_limit = %Ld" id state.Vm.memory_limit;
 
       Open_uri.with_open_uri memory_url
-<<<<<<< HEAD
         (fun mem_fd ->
            let module Handshake = Xenops_migrate.Handshake in
            let do_request fd extra_cookies url = (
@@ -1717,33 +1614,11 @@
            do_request mem_fd ["memory_limit", Int64.to_string state.Vm.memory_limit] memory_url;
 
            begin match Handshake.recv mem_fd with
-=======
-        (fun mfd ->
-           Sockopt.set_sock_keepalives mfd;
-           let open Xenops_migrate in
-           let module Request = Cohttp.Request.Make(Cohttp_posix_io.Unbuffered_IO) in
-           let cookies = [
-             "instance_id", instance_id;
-             "dbg", dbg;
-             "memory_limit", Int64.to_string state.Vm.memory_limit;
-           ] in
-           let headers = Cohttp.Header.of_list (
-               Cohttp.Cookie.Cookie_hdr.serialize cookies :: [
-                 "Connection", "keep-alive";
-                 "User-agent", "xenopsd";
-               ]) in
-           let request = Cohttp.Request.make ~meth:`PUT ~version:`HTTP_1_1 ~headers memory_url in
-
-           Request.write (fun _ -> ()) request mfd;
-
-           begin match Handshake.recv mfd with
->>>>>>> 2705115b
              | Handshake.Success -> ()
              | Handshake.Error msg ->
                error "cannot transmit vm to host: %s" msg;
                raise (Internal_error msg)
            end;
-<<<<<<< HEAD
 
            debug "VM.migrate: Synchronisation point 1";
 
@@ -1783,20 +1658,6 @@
                );
              final_handshake ()
            | _ -> raise (Internal_error "Migration of a VM with more than one VGPU is not supported.")
-=======
-           debug "Synchronisation point 1";
-
-           perform_atomics [
-             VM_save(id, [ Live ], FD mfd)
-           ] t;
-           debug "Synchronisation point 2";
-
-           Handshake.send ~verbose:true mfd Handshake.Success;
-           debug "Synchronisation point 3";
-
-           Handshake.recv_success mfd;
-           debug "Synchronisation point 4";
->>>>>>> 2705115b
         );
       let atomics = [
         VM_hook_script(id, Xenops_hooks.VM_pre_destroy, Xenops_hooks.reason__suspend);
@@ -1813,10 +1674,7 @@
         			debug "VM.receive_memory %s power_state = %s" id (state.Vm.power_state |> rpc_of_power_state |> Jsonrpc.to_string);*)
 
       (* set up the destination domain *)
-<<<<<<< HEAD
       debug "VM.receive_memory creating domain and restoring VIFs";
-=======
->>>>>>> 2705115b
       (try
          perform_atomics (
            simplify [VM_create (id, Some memory_limit);] @
@@ -1828,37 +1686,22 @@
          Handshake.send s (Handshake.Error (Printexc.to_string e));
          raise e
       );
-<<<<<<< HEAD
       debug "VM.receive_memory: Synchronisation point 1";
 
       debug "VM.receive_memory restoring VM";
-=======
-      debug "Synchronisation point 1";
-
-      debug "VM.receive_memory calling create";
->>>>>>> 2705115b
       perform_atomics (
         [
           VM_restore (id, FD s);
         ]) t;
       debug "VM.receive_memory restore complete";
-<<<<<<< HEAD
       debug "VM.receive_memory: Synchronisation point 2";
-=======
-      debug "Synchronisation point 2";
->>>>>>> 2705115b
 
       begin try
           (* Receive the all-clear to unpause *)
           Handshake.recv_success ~verbose:true s;
-<<<<<<< HEAD
           debug "VM.receive_memory: Synchronisation point 3";
 
           debug "VM.receive_memory restoring remaining devices and unpausing";
-=======
-          debug "Synchronisation point 3";
-
->>>>>>> 2705115b
           perform_atomics ([
             ] @ (atomics_of_operation (VM_restore_devices (id, false))) @ [
                 VM_unpause id;
@@ -1867,11 +1710,7 @@
               ]) t;
 
           Handshake.send s Handshake.Success;
-<<<<<<< HEAD
           debug "VM.receive_memory: Synchronisation point 4";
-=======
-          debug "Synchronisation point 4";
->>>>>>> 2705115b
         with e ->
           debug "Caught %s: cleaning up VM state" (Printexc.to_string e);
           perform_atomics (atomics_of_operation (VM_shutdown (id, None)) @ [
@@ -1956,8 +1795,6 @@
         | Needs_set_qos -> None in
       let operations = List.filter_map operations_of_request (Opt.to_list request) in
       List.iter (fun x -> perform x t) operations
-<<<<<<< HEAD
-=======
     | VUSB_check_state id ->
       debug "VUSB.check_state %s" (VUSB_DB.string_of_id id);
       let vusb_t = VUSB_DB.read_exn id in
@@ -1975,7 +1812,6 @@
       let operations = List.filter_map operations_of_request (Opt.to_list request) in
       List.iter (fun x -> perform x t) operations;
       VUSB_DB.signal id
->>>>>>> 2705115b
     | Atomic op ->
       let progress_callback = progress_callback 0. 1. t in
       perform_atomic ~progress_callback ?subtask ?result op t
@@ -2112,8 +1948,6 @@
       (fun () ->
          debug "VGPU.list %s" vm;
          DB.list vm) ()
-<<<<<<< HEAD
-=======
 end
 
 module VUSB = struct
@@ -2163,7 +1997,6 @@
       (fun () ->
          debug "VUSB.list %s" vm;
          DB.list vm) ()
->>>>>>> 2705115b
 end
 
 module VBD = struct
@@ -2423,12 +2256,8 @@
   let s3suspend _ dbg id = queue_operation dbg id (Atomic(VM_s3suspend id))
   let s3resume _ dbg id = queue_operation dbg id (Atomic(VM_s3resume id))
 
-<<<<<<< HEAD
   let migrate context dbg id vdi_map vif_map vgpu_pci_map url =
     queue_operation dbg id (VM_migrate (id, vdi_map, vif_map, vgpu_pci_map, url))
-=======
-  let migrate context dbg id vdi_map vif_map url = queue_operation dbg id (VM_migrate (id, vdi_map, vif_map, url))
->>>>>>> 2705115b
 
   let migrate_receive_memory _ dbg id memory_limit remote_instance_id c =
     let is_localhost = instance_id = remote_instance_id in
@@ -2479,7 +2308,6 @@
            Response.write (fun _ -> ()) response s
       ) ()
 
-<<<<<<< HEAD
   (* This is modelled closely on receive_memory and there is significant scope for refactoring. *)
   let receive_vgpu uri cookies s context : unit =
     let module Request = Cohttp.Request.Make(Cohttp_posix_io.Unbuffered_IO) in
@@ -2518,17 +2346,11 @@
            Response.write (fun _ -> ()) response s
       ) ()
 
-=======
->>>>>>> 2705115b
   let generate_state_string _ dbg vm =
     let module B = (val get_backend () : S) in
     B.VM.generate_state_string vm
 
-<<<<<<< HEAD
   let export_metadata _ dbg id = export_metadata [] [] [] id
-=======
-  let export_metadata _ dbg id = export_metadata [] [] id
->>>>>>> 2705115b
 
   let import_metadata _ dbg s =
     Debug.with_thread_associated dbg
@@ -2579,10 +2401,7 @@
          let vifs = List.map (fun x -> { x with Vif.id = (vm, snd x.Vif.id) }) md.Metadata.vifs in
          let pcis = List.map (fun x -> { x with Pci.id = (vm, snd x.Pci.id) }) md.Metadata.pcis in
          let vgpus = List.map (fun x -> {x with Vgpu.id = (vm, snd x.Vgpu.id) }) md.Metadata.vgpus in
-<<<<<<< HEAD
-=======
          let vusbs = List.map (fun x -> {x with Vusb.id = (vm, snd x.Vusb.id) }) md.Metadata.vusbs in
->>>>>>> 2705115b
 
          (* Remove any VBDs, VIFs, PCIs and VGPUs not passed in - they must have been destroyed in the higher level *)
 
@@ -2596,19 +2415,13 @@
          gc (VIF_DB.ids id) (List.map (fun x -> x.Vif.id) vifs) (VIF.remove');
          gc (PCI_DB.ids id) (List.map (fun x -> x.Pci.id) pcis) (PCI.remove');
          gc (VGPU_DB.ids id) (List.map (fun x -> x.Vgpu.id) vgpus) (VGPU.remove');
-<<<<<<< HEAD
-=======
          gc (VUSB_DB.ids id) (List.map (fun x -> x.Vusb.id) vusbs) (VUSB.remove');
->>>>>>> 2705115b
 
          let (_: Vbd.id list) = List.map VBD.add' vbds in
          let (_: Vif.id list) = List.map VIF.add' vifs in
          let (_: Pci.id list) = List.map PCI.add' pcis in
          let (_: Vgpu.id list) = List.map VGPU.add' vgpus in
-<<<<<<< HEAD
-=======
          let (_: Vusb.id list) = List.map VUSB.add' vusbs in
->>>>>>> 2705115b
          md.Metadata.domains |> Opt.iter (B.VM.set_internal_state (VM_DB.read_exn vm));
          vm
       ) ()
@@ -2659,10 +2472,7 @@
            | Dynamic.Vbd (id,_)
            | Dynamic.Vif (id,_)
            | Dynamic.Pci (id,_)
-<<<<<<< HEAD
-=======
            | Dynamic.Vusb (id,_)
->>>>>>> 2705115b
            | Dynamic.Vgpu (id,_) -> id=vm_id
          in
          Updates.inject_barrier id filter updates
@@ -2684,10 +2494,7 @@
          List.iter VIF_DB.signal (VIF_DB.ids id);
          List.iter PCI_DB.signal (PCI_DB.ids id);
          List.iter VGPU_DB.signal (VGPU_DB.ids id);
-<<<<<<< HEAD
-=======
          List.iter VUSB_DB.signal (VUSB_DB.ids id);
->>>>>>> 2705115b
          ()
       ) ()
 end
@@ -2720,12 +2527,9 @@
               | Dynamic.Pci id ->
                 debug "Received an event on managed PCI %s.%s" (fst id) (snd id);
                 queue_operation dbg (PCI_DB.vm_of id) (PCI_check_state id) |> TASK.destroy'
-<<<<<<< HEAD
-=======
               | Dynamic.Vusb id ->
                 debug "Received an event on managed VUSB %s.%s" (fst id) (snd id);
                 queue_operation dbg (VUSB_DB.vm_of id) (VUSB_check_state id) |> TASK.destroy'
->>>>>>> 2705115b
               | x ->
                 debug "Ignoring event on %s" (Jsonrpc.to_string (Dynamic.rpc_of_id x))
             ) updates;
@@ -2753,10 +2557,7 @@
        List.iter VBD_DB.signal (VIF_DB.ids vm);
        List.iter PCI_DB.signal (PCI_DB.ids vm);
        List.iter VGPU_DB.signal (VGPU_DB.ids vm);
-<<<<<<< HEAD
-=======
        List.iter VUSB_DB.signal (VUSB_DB.ids vm);
->>>>>>> 2705115b
     ) (VM_DB.ids ())
 
 module Diagnostics = struct
