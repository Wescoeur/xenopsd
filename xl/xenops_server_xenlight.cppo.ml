--- conflicted
+++ resolved
@@ -682,8 +682,6 @@
   let id_of vgpu = failwith "Not implemented"
 
   let get_state vm vgpu = failwith "Not implemented"
-<<<<<<< HEAD
-=======
 end
 
 module VUSB = struct
@@ -691,7 +689,6 @@
   let unplug _ vm vusb = ()
   let get_state vm vusb = failwith "Not implemented"
   let get_device_action_request vm vusb = failwith "Not implemented"
->>>>>>> 2705115b
 end
 
 let set_active_device path active =
@@ -2108,11 +2105,7 @@
     ) Newest task vm
 
   (*let create task memory_upper_bound vm vbds =*)
-<<<<<<< HEAD
-  let build ?restore_fd task vm vbds vifs vgpus extras force =
-=======
   let build ?restore_fd task vm vbds vifs vgpus vusbs extras force =
->>>>>>> 2705115b
     let memory_upper_bound = None in
     let k = vm.Vm.id in
 
@@ -2563,11 +2556,7 @@
       )
   | FD fd -> f fd
 
-<<<<<<< HEAD
 let save task progress_callback vm flags data vgpu_data =
-=======
-let save task progress_callback vm flags data =
->>>>>>> 2705115b
   let open Xenlight.Dominfo in
   on_domain
     (fun xc xs (task:Xenops_task.task_handle) vm di _ ->
@@ -2637,11 +2626,7 @@
             error "VM = %s; read invalid save file signature: \"%s\"" vm.Vm.id read_signature;
             raise Restore_signature_mismatch
           end;
-<<<<<<< HEAD
-          build ~restore_fd:fd task vm vbds vifs [] extras false
-=======
           build ~restore_fd:fd task vm vbds vifs [] [] extras false
->>>>>>> 2705115b
         )
     )
 
